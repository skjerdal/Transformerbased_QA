# Transformer for Question Answering on SQuAD

This project aims to train a transformer model from scratch for extractive question answering using the SQuAD dataset. The goal is to understand the components of transformer models and compare a custom implementation against potentially fine-tuning pre-trained models later.


---


## Project Goal

The goal is to build and understand a Transformer model capable of finding the answer span within a given context paragraph based on a provided question. This involves:

1.  Loading and preprocessing the SQuAD dataset.
2.  Building a Transformer architecture (Encoder-style) from scratch using TensorFlow/Keras.
3.  Implementing custom components like Positional Encoding and Multi-Head Self-Attention.
4.  Training the model to predict the start and end token indices of the answer span.
5.  Evaluating the model using standard QA metrics like Exact Match (EM) and F1-score.

## Core Components

*   **`train_squad.py`**: The main script to load data, build the model, train it, evaluate (basic loss/accuracy), and save it.
<<<<<<< HEAD
*   **`utils/hf_squad_preprocessing.py`**: Handles loading the SQuAD dataset from Hugging Face, utilizing the Hugging Face tokenizer, formatting inputs (`[CLS] question [SEP] context [SEP]`), and finding answer token spans.
=======
*   **`utils/hf_squad_preprocessing.py`**: Handles loading the `squad.json` file, utilizing the Hugging Face tokenizer, formatting inputs (`[CLS] question [SEP] context [SEP]`), and finding answer token spans.
>>>>>>> 65ce5a90
*   **`models/qa_transformer.py`**: Defines the overall Transformer architecture using custom components, outputting start and end logits for each token.
*   **`components/`**: Contains the building blocks:
    *   `attention.py`: `MultiHeadSelfAttention` layer.
    *   `positional_encoding.py`: `PositionalEncoding` layer.
    *   `transformer_block.py`: Combines attention and feed-forward layers into a standard `TransformerBlock`.
*   **`utils/evaluation.py`**: Contains helper functions for timing training and calculating SQuAD evaluation metrics (EM, F1 - requires integration into the training script for full use).

## Setup

1.  **Clone the repository.**
2.  **Create a Python environment** (e.g., using Conda or venv).
3.  **Install dependencies:**
    ```bash
    pip install -r requirements.txt
    ```
    This will install all required packages with the exact versions used in development.
    
    Alternatively, you can install packages individually:
    ```bash
    pip install tensorflow numpy tokenizers transformers wandb datasets evaluate tqdm
    ```
    *(Ensure you have a version of TensorFlow compatible with your GPU and CUDA/cuDNN if using GPU acceleration).* 
4.  **Note on dataset:** The SQuAD dataset is automatically downloaded from Hugging Face when you run the script. No manual download is required.

## Running the Training

Execute the main training script:

```bash
python train_squad.py
```

This will:
*   Load and preprocess the data.
*   Train the subword tokenizer on the text corpus.
*   Build the QA Transformer model with specified hyperparameters (e.g., `D_MODEL`, `NUM_HEADS`, `NUM_LAYERS`).
*   Train the model for a set number of `EPOCHS`.
*   Print basic validation loss and accuracy.
*   Save the trained model to the `squad_transformer_model` directory.

**Note:** Training was developed and tested using a single NVIDIA GeForce RTX 3080/4070 GPU.

## Hyperparameters

Key hyperparameters can be adjusted directly in `train_squad.py`:

*   `VOCAB_SIZE`: Maximum vocabulary size for training the subword tokenizer.
*   `SEQUENCE_LEN`: Fixed length for input sequences (padding/truncation).
*   `D_MODEL`: Embedding dimension / Transformer hidden size.
*   `NUM_HEADS`: Number of attention heads.
*   `DFF`: Dimension of the feed-forward network inner layer.
*   `NUM_LAYERS`: Number of Transformer blocks.
*   `DROPOUT_RATE`: Dropout rate used in the Transformer blocks.
*   `BATCH_SIZE`: Number of examples per training step.
*   `EPOCHS`: Number of passes through the training data.
*   `MAX_SAMPLES`: Maximum number of SQuAD examples to load (for faster experimentation).

## Further Development / Evaluation

*   Implement the full EM/F1 evaluation loop in `train_squad.py` using the functions provided in `utils/evaluation.py`.
*   Experiment with different pre-trained tokenizers (e.g., from Hugging Face Hub) or other subword algorithms (like BPE or SentencePiece).
*   Tune hyperparameters and use the full dataset (`MAX_SAMPLES = None`) for better performance.
*   Implement learning rate schedules.
*   Add detailed error analysis of model predictions.

## Experiment Tracking with Weights & Biases

This project uses [Weights & Biases (W&B)](https://wandb.ai/) for experiment tracking, visualization, and logging.

### Features Tracked:

*   **Hyperparameters:** All hyperparameters defined in `train_squad.py` are logged to W&B, allowing easy comparison between runs.
*   **Metrics:** Training and validation loss, accuracy, Exact Match (EM), and F1 score are tracked throughout training and logged at the end.
*   **Model Checkpoints:** (If configured) Model weights can be saved as W&B artifacts.
*   **System Metrics:** GPU/CPU utilization, memory usage, etc., are automatically tracked.
*   **Validation Examples:** A table comparing true answers and predicted answers for a subset of the validation set is logged.

### Setup:

1.  **Install W&B:**
    ```bash
    pip install wandb
    ```
2.  **Login:**
    ```bash
    wandb login
    ```
    You'll need a free W&B account. Follow the prompts to authenticate.
3.  **Run Training:**
    Simply run the training script as usual:
    ```bash
    python train_squad.py
    ```
    A new run will be automatically created in your W&B project (default is `squad-transformer-qa`, you can change this in `train_squad.py`). You'll see a link to the run page in your terminal output.

---

## Project Log

This section documents the experiments, challenges, and findings during the development process.

### Initial Attempts (Custom Components)

*   **Goal:** Build a baseline QA model using custom implementations.
*   **Approach:**
    *   Used `keras.preprocessing.text.Tokenizer` (word-level).
    *   Implemented custom input formatting (`[CLS]`, `[SEP]`, padding).
    *   Used standard trainable `Embedding` layer and sinusoidal `PositionalEncoding`.
    *   Built a transformer encoder stack using custom `MultiHeadSelfAttention` and `FeedForward` layers.
    *   Trained on a small subset (1000 samples) initially, then the full dataset.
*   **Issues & Findings:**
    *   Word-level tokenizer limitations (OOV words, morphology).
    *   Padding necessity for batching highlighted.
    *   Positional encoding necessity explained (permutation invariance).
    *   Initial low hyperparameters led to poor performance (near-zero EM/F1).
    *   Training on the full dataset for 250 epochs yielded very low EM (0.0004) and F1 (0.0066), with many empty predictions. Model seemed unable to learn correct answer spans.
*   **Status:** Unsatisfactory performance.

### Hyperparameter Tuning & Refinements (Still Custom Focus)

*   **Goal:** Improve performance by adjusting hyperparameters and addressing potential issues.
*   **Approach:**
    *   Increased `VOCAB_SIZE`, `SEQUENCE_LEN`, `D_MODEL`, `NUM_HEADS`, `DFF`, `NUM_LAYERS`.
    *   Experimented with learning rate (fixed `1e-4`, then `5e-5`).
    *   Introduced learning rate scheduling (`PolynomialDecay`).
    *   Attempted to improve answer span finding in preprocessing (approximate matching, filtering invalid examples, character offset hints).
    *   Implemented early stopping based on validation loss (initially incorrect, monitored training loss later).
    *   Added attention masking to prevent attention to padding tokens.
*   **Issues & Findings:**
    *   Significant hyperparameter increases (up to 34M parameters) did not yield substantial improvements.
    *   Learning rate changes and scheduling didn't resolve the core issue.
    *   Improved preprocessing logic didn't lift scores significantly.
    *   Attention mask implementation was crucial but not sufficient.
    *   Performance remained near zero EM/F1. Suggests a fundamental problem.
*   **Status:** Still unsatisfactory. Fundamental learning issue suspected.

### Switching to Standard Components (Hugging Face Tokenizer)

*   **Goal:** Leverage battle-tested components to simplify the code and rule out custom implementation errors.
*   **Approach:**
    *   Replaced the custom tokenizer with `BertTokenizerFast` from Hugging Face (`bert-base-uncased`).
    *   Utilized the tokenizer's `offset_mapping` to find answer start/end token indices based on SQuAD character offsets. This replaced the fragile list-matching/approximate matching logic.
    *   Relied on the tokenizer's built-in attention mask and token type IDs.
*   **Issues & Findings:**
    *   Slight initial improvement observed in validation F1 after only 2 epochs compared to previous attempts (0.00567 F1 vs near zero), but still very low.
    *   Longer training (8.3 hours, 50 epochs) with large hyperparameters (`D_MODEL=768`, `NUM_LAYERS=6`) still resulted in EM=0 and F1=0.00513. Loss increased towards the end of training.
*   **Status:** Still fundamentally not working, despite using standard tokenizer and improved span finding.

### Addressing Potential Training Setup Issues

*   **Goal:** Correct potential flaws in the overall training pipeline and setup.
*   **Approach (Based on Gemini Suggestions):**
    *   Corrected dataset handling (shuffle/split *before* batching).
    *   Re-verified attention mask logic.
    *   Adjusted learning rate (increased initial LR) and added a warmup phase to the schedule.
    *   Improved monitoring (correct validation loss for early stopping) and added checkpointing.
    *   Attempted to enhance evaluation logic mapping predictions to answers.
*   **Issues & Findings:**
    *   Initial short run showed unstable validation loss (decreasing then increasing again). Final EM/F1 still zero after 16 epochs.
    *   Noticed high disk usage due to W&B artifact caching.
*   **Status:** Core learning problem persists.

### Current Strategy: Overfitting Sanity Check (Date: 2025-04-17)

*   **Goal:** Determine if the model can even memorize a tiny subset of the data. If not, it confirms a fundamental bug.
*   **Approach:** Train the current model setup on a very small number of examples (e.g., 32) for many epochs (200) with a constant learning rate (5e-5). Use the training data for validation and disable early stopping/checkpointing.
*   **Expected Outcome:** Training loss should approach zero, and accuracy/EM/F1 on the *training subset* should approach 100%.
*   **Actual Outcome:** The model failed to overfit. Training loss plateaued around 1.0-1.2, accuracies fluctuated around 60-85% and did not reach 100%. Final EM/F1 on the training subset was 0.0.
*   **Status:** Failed. Confirms a fundamental bug likely in data preprocessing (label generation), model output, or loss calculation.

### Next Steps: Debugging (Date: 2025-04-17)

*   **Goal:** Identify and fix the fundamental bug preventing the model from learning.
*   **Approach:** Systematically debug the pipeline, starting with the highest probability area:
    1.  **Data Preprocessing (`utils/hf_squad_preprocessing.py`):** Verify the logic mapping SQuAD character offsets to token start/end positions using the tokenizer's `offset_mapping` and `sequence_ids`. **FIXED: Corrected fallback logic for misaligned spans.**
    2.  **Model Output Layer (`models/qa_transformer.py`):** Check the final dense layers producing start/end logits.
    3.  **Loss Function Application (`train_squad.py`):** Confirm correct usage of `SparseCategoricalCrossentropy`.
    4.  **Attention Mask Usage:** Re-verify mask propagation and application.
*   **Status:** Debugging in progress. Preprocessing fix applied.

### Second Overfitting Sanity Check (Date: 2025-04-17)

*   **Goal:** Verify if the preprocessing fix allows the model to memorize a tiny subset.
*   **Approach:** Re-ran training on 32 examples for 200 epochs with fixed LR (5e-5), using training data for validation.
*   **Expected Outcome:** Training loss approaches zero, accuracy approaches 100%.
*   **Actual Outcome:** Success! Loss decreased significantly (to ~0.8-1.0), start/end token accuracies reached ~75-81%. The model demonstrated learning.
*   **Evaluation Bug:** The final EM/F1 calculation reported impossible scores (F1=14.21), indicating a separate bug in the evaluation script/function, not the training loop.
*   **Status:** Passed (Model is learning). Blocked on fixing evaluation logic.

### Next Steps: Fix Evaluation & Restore Config (Date: 2025-04-17)

*   **Goal:** Fix the EM/F1 calculation bug and restore the normal training configuration.
*   **Approach:**
    1.  Debug `utils/evaluation.py` (`compute_eval_metrics`) and its usage in `train_squad.py`. **FIXED: Corrected special token filtering in `get_predictions_from_logits` helper.**
    2.  Revert overfitting test changes in `train_squad.py` (samples, epochs, LR schedule, callbacks, validation set).
    3.  Run training on a larger dataset.
*   **Status:** Evaluation logic likely fixed, config restored for next test.

### Training Test 1 (Adam, 3e-5 LR, 3k Samples) (Date: 2025-04-17)

*   **Goal:** Test if the fixed preprocessing allows learning on a larger subset (3000 samples).
*   **Configuration:** `MAX_SAMPLES=3000`, `EPOCHS=30`, `BATCH_SIZE=16`, `SEQUENCE_LEN=384`, `D_MODEL=768`, `NUM_LAYERS=6`, `NUM_HEADS=12`, `DFF=2048`, `DROPOUT_RATE=0.1`, `Adam` optimizer, `INITIAL_LR=3e-5`, `END_LR=0.0`, `WarmupCosineDecay` schedule (10% warmup), EarlyStopping on `val_loss` (patience=5).
*   **Outcome:** Model started learning, `val_loss` decreased to 9.18 by epoch 7. However, learning stalled quickly, and early stopping triggered at epoch 12. Final metrics were very poor (EM=0, F1=3.08, scaled 0-100).
*   **Interpretation:** The preprocessing fix allowed initial learning, but the model configuration (architecture/hyperparameters) is not effective for this task/dataset size. It likely gets stuck in a poor local minimum early on.
*   **Status:** Learning confirmed, but performance unacceptable. Optimizer/LR tuning needed.

### Training Test 2 (AdamW, 3e-5 LR, 3k Samples) (Date: 2025-04-17)

*   **Goal:** Test AdamW optimizer with the previously best-performing learning rate.
*   **Approach:** Run experiment on 3000 samples using `AdamW` optimizer (weight decay=0.01) and `INITIAL_LR=3e-5`. Kept other settings the same as **Training Test 1**.
*   **Outcome:** Failed. User reported model did not learn effectively (similar to 1e-5 run).
*   **Interpretation:** AdamW with 3e-5 LR also failed to train the model effectively.
*   **Status:** Failed.

### Training Test 3 (AdamW, 5e-5 LR, 3k Samples) (Date: 2025-04-17)

*   **Goal:** Test AdamW optimizer with a higher learning rate.
*   **Approach:** Run experiment on 3000 samples using `AdamW` optimizer (weight decay=0.01) and `INITIAL_LR=5e-5`. Kept other settings the same as **Training Test 1**.
*   **Outcome:** Failed. Model did not learn. `val_loss` remained high (~11.49+) and did not improve after epoch 1. Early stopping triggered after 6 epochs. Final EM/F1 were 0.0.
*   **Interpretation:** AdamW with 5e-5 LR also failed. The optimizer/LR combination isn't the sole issue.
*   **Status:** Failed.

### Training Test 4 (Pre-LN, Adam, 3e-5 LR, 3k Samples) (Date: 2025-04-17)

*   **Goal:** Test if Pre-Layer Normalization improves training stability/performance.
*   **Approach:** Re-ran **Training Test 1** configuration (`Adam` optimizer, `INITIAL_LR=3e-5`, 3k samples, etc.) but with the modified `TransformerBlock` using Pre-LN.
*   **Outcome:** Improved stability. Model trained longer (16 epochs vs 10-12) and achieved a lower best `val_loss` (8.90 vs ~9.20). Training accuracies reached >10% (vs ~3%). However, `val_loss` still stalled, and final EM/F1 remained 0.0.
*   **Interpretation:** Pre-LN helped training stability compared to Post-LN, allowing the model to learn slightly better before getting stuck. The core performance issue remains.
*   **Status:** Partial success (stability improved), but overall performance still unacceptable.

### Training Test 5 (Pre-LN, Adam, 5e-5 LR, 3k Samples) (Date: 2025-04-17)

*   **Goal:** Test Pre-LN architecture with a slightly higher learning rate.
*   **Approach:** Ran experiment using the Pre-LN `TransformerBlock`, cleaned `MultiHeadSelfAttention`, `Adam` optimizer, `INITIAL_LR=5e-5`, and other settings from **Training Test 1** (3k samples, 30 epochs, etc.).
*   **Outcome:** Best result so far. `val_loss` decreased steadily to 8.77 (epoch 11). Training accuracies improved (>10%). However, `val_loss` stalled after epoch 11 due to overfitting on the 3k samples, triggering early stopping at epoch 16. Final EM/F1 remained 0.0.
*   **Interpretation:** Pre-LN and 5e-5 LR allow the model to learn more effectively than previous configurations, but it quickly overfits the small 3000-sample dataset, preventing it from reaching good performance. The model is learning, but needs either more data or is significantly less efficient than standard models.
*   **Status:** Learning improved, but overfitting on small dataset prevents meaningful QA performance.

### Next Steps: Establish Baseline Comparison (Date: 2025-04-17)

*   **Goal:** Determine if the poor performance is primarily due to the custom model/training limitations or insufficient data size (3k samples).
*   **Approach:** Fine-tune a standard pre-trained transformer model (e.g., `distilbert-base-uncased` or `bert-base-uncased`) on the **exact same 3000 training samples** using a standard library like Hugging Face `Trainer`. Compare its performance (EM/F1) after a short training period against the custom model's zero score.
*   **Rationale:**
    *   If the pre-trained baseline achieves significantly better scores (non-zero EM/F1) on the same small dataset, it indicates that the custom model implementation or its training setup is still inefficient or flawed compared to standard practices.
    *   If the pre-trained baseline *also* performs very poorly on the 3k samples, it strengthens the hypothesis that 3000 samples is simply insufficient data for this task, even for fine-tuning, suggesting that training the custom model on the full dataset is the necessary next step.
*   **Status:** Baseline implemented.

### TensorFlow 2.10 Compatible Baseline Results (Date: 2025-04-17)

*   **Goal:** Establish a strong baseline using pre-trained transformers to determine if our dataset size is sufficient.
*   **Approach:** Created a TensorFlow 2.10 compatible custom QA model using a pre-trained `distilbert-base-uncased` with a simple classification head for start/end token prediction. Trained on the same 3000 training samples for 3 epochs.
*   **Results:**
    *   **Epoch 1:** EM = 56.67%, F1 = 63.14%
    *   **Epoch 2:** EM = 62.50%, F1 = 68.90% 
    *   **Epoch 3:** EM = 63.50%, F1 = 69.44%
*   **Interpretation:** The pre-trained model achieves excellent performance even with just 3000 samples, clearly showing that the dataset size was not the limiting factor in our custom model's poor performance. Rather, our custom transformer implementation likely has flaws that prevent effective learning.
*   **Conclusions:**
    *   The strong baseline performance (~63% EM, ~69% F1) confirms that pre-trained models can be fine-tuned effectively with our current dataset size.
    *   Our custom model's inability to achieve non-zero EM/F1 scores indicates fundamental issues in the model architecture, training setup, or both.
    *   The difference highlights the value of using pre-trained models and following established architecture patterns.
*   **Next Steps:**
    *   Option 1: Continue improving the custom transformer, focusing on comparing its architecture more directly with proven implementations.
    *   Option 2: Use this pre-trained baseline for further experimentation, as it provides a strong starting point with minimal code complexity.
    *   Option 3: Try a hybrid approach - initialize parts of our custom model with pre-trained weights to get the best of both worlds.

### Custom Model Architecture Review (Date: 2025-04-17)

*   **Goal:** Review the core components of the custom transformer implementation for potential issues.
*   **Components Reviewed:** `components/positional_encoding.py`, `components/attention.py`, `components/transformer_block.py`, `models/qa_transformer.py`.
*   **Findings:**
    *   Positional Encoding, Attention (using Keras MHA), and the Pre-LN Transformer Block implementations appear standard and correct.
    *   The main architectural deviation is in the **output head** (`models/qa_transformer.py`). It uses **two separate `Dense(1)` layers** to predict start and end logits independently. The more standard approach (used in BERT, DistilBERT, and the successful baseline) is a **single shared `Dense(2)` layer**, followed by splitting the output. This difference might make learning the relationship between start and end tokens more difficult.
*   **Status:** Review complete. One potential area for architectural improvement identified (output head). Proceeding to simplify training configuration first.

### Training Test 6 (Pre-LN, AdamW, Fixed LR, 3k Samples) (Date: 2025-04-17)

*   **Goal:** Test the custom model with a simplified optimizer setup, mimicking the baseline (AdamW used for TF 2.10 compatibility with weight decay).
*   **Configuration:** Pre-LN blocks, `tfa.optimizers.AdamW`, fixed `LEARNING_RATE=5e-5`, `WEIGHT_DECAY=0.01`, 3k samples, 30 epochs.
*   **Outcome:** Failed. Model did not learn. Loss remained high (~11), accuracies near zero (~1-2%). Early stopping triggered after 6 epochs. Final F1 (subset) ~5.3.
*   **Interpretation:** Simplifying the optimizer configuration did not resolve the core learning issue. This reinforces the suspicion that architectural differences, particularly the output head, might be hindering performance.
*   **Status:** Failed. Proceeding with architectural changes.

### Next Steps: Modify Custom Model Output Head (Date: 2025-04-17)

*   **Goal:** Align the custom model's output head with standard practice and the successful baseline.
*   **Approach:** Modify `models/qa_transformer.py` to use a **single shared `Dense(2)` layer** for predicting start/end logits, followed by splitting the output, instead of the current two separate `Dense(1)` layers.
*   **Rationale:** This may help the model learn the relationship between start and end tokens more effectively.
*   **Status:** Change implemented, proceeding to test.

### Training Test 7 (Pre-LN, AdamW, Dense(2) Output, 3k Samples) (Date: 2025-04-17)

*   **Goal:** Test the custom model with the standard Dense(2) output head.
*   **Configuration:** Pre-LN blocks, `tfa.optimizers.AdamW`, fixed `LEARNING_RATE=5e-5`, `WEIGHT_DECAY=0.01`, **Dense(2) output head**, 3k samples, 30 epochs.
*   **Outcome:** Failed. Performance was identical to Training Test 6. Loss remained high (~11), accuracies near zero (~1-2%). Early stopping triggered after 6 epochs. Final F1 (subset) ~2.8.
*   **Interpretation:** Changing the output head architecture did not resolve the fundamental learning issue. The problem likely lies elsewhere in the model or its configuration/initialization.
*   **Status:** Failed.

### Next Steps: Sanity Check & Transfer Learning (Date: 2025-04-17)

Given the persistent issues with the custom model trained from scratch, even after aligning its optimizer and output head with the baseline, two main paths remain viable:

1.  **Hyperparameter Simplification Sanity Check (Option A):** Radically reduce the model size (`NUM_LAYERS`, `D_MODEL`, etc.) and train briefly. If this tiny model shows *any* sign of learning (decreasing loss, increasing accuracy beyond random chance), it suggests the larger configuration might be unstable or require different hyperparameters/initialization. If the tiny model *also* fails completely, it strengthens the suspicion of a subtle bug in the custom layer implementations or their interactions.
2.  **Transfer Learning / Using Pre-trained Weights (Option B):** This is a very common and effective technique in NLP. Instead of initializing all model weights randomly, we load weights from a model that has already been trained on a massive text corpus (like `bert-base-uncased` or `distilbert-base-uncased`).
    *   **How it Works:** We would modify `models/qa_transformer.py` to load the corresponding pre-trained weights into our custom layers. For example, the weights for the `Embedding` layer and the weights for the attention and feed-forward layers within each `TransformerBlock` can often be mapped directly if the dimensions match. The output head (`Dense(2)`) would typically still be initialized randomly as it's specific to our QA task.
    *   **Why do this?**
        *   **Better Initialization:** Pre-trained weights provide a much better starting point than random initialization. The model already understands language structure, syntax, and some semantics.
        *   **Faster Convergence:** Fine-tuning usually requires fewer epochs and less data to reach good performance compared to training from scratch.
        *   **Higher Potential Performance:** Leveraging the knowledge learned from vast amounts of text often leads to better generalization and higher final scores.
        *   **Debugging Aid:** If the model *still* fails even with pre-trained weights loaded into the core components, it very strongly points to a bug in the remaining parts (e.g., how the components are connected, mask handling, or the output layer).
*   **Decision:** Proceeding with Option A (Hyperparameter Simplification) first as a final quick check before potentially moving to Option B (Transfer Learning).

### Training Test 8 (Simplified Hyperparameters) (Date: 2025-04-17)

*   **Goal:** Sanity check if a drastically smaller custom model shows any learning.
*   **Configuration:** Pre-LN, AdamW, Dense(2) Output, `NUM_LAYERS=2`, `D_MODEL=256`, `NUM_HEADS=4`, `DFF=1024`, 3k samples, `EPOCHS=5`.
*   **Outcome:** Failed. Model showed no signs of learning. Loss remained high (~11.6), accuracies near zero (~1%). Final F1 (subset) ~3.5.
*   **Interpretation:** The failure of even a minimal custom model strongly suggests a subtle bug in the component implementations/interactions, or that training this architecture from scratch on this data scale is infeasible without better initialization.
*   **Status:** Failed. Simple configuration does not learn.

### Next Steps: Transfer Learning (Date: 2025-04-17)

*   **Goal:** Leverage pre-trained weights to initialize the custom model structure, bypassing issues with training from scratch.
*   **Approach:** Modify `models/qa_transformer.py` to load weights from a pre-trained model (e.g., `distilbert-base-uncased`) into the `Embedding` layer and the `TransformerBlock`s. The final `qa_outputs` head will remain randomly initialized.
*   **Rationale:** This provides a strong initialization, making training feasible and allowing us to verify if the custom *structure* can work when properly initialized.
*   **Status:** Proceeding with implementation.

### Debugging & Baseline Efforts (Date: 2025-04-17)

*   **Goal:** After previous attempts failed to yield meaningful results with the custom transformer, the focus shifted to diagnosing the root cause and establishing a reliable performance baseline.
*   **Steps Taken & Findings:**
    1.  **TF 2.10 Compatibility Issues:** Encountered multiple compatibility errors (`AttributeError`, `ImportError`, `Reduction` errors) when trying to run a standard Hugging Face fine-tuning script (`baseline_hf_trainer.py`) with TF 2.10. These were eventually resolved by creating a simplified baseline script (`simpler_baseline_tf210.py`) using a custom Keras model structure wrapping a pre-trained DistilBERT and a manual training loop.
    2.  **Baseline Success:** The TF 2.10-compatible baseline script successfully trained on the **same 3000 samples** used for the custom model tests. It achieved significant performance after only 3 epochs (**EM ~63.5%, F1 ~69.4%**).
        *   **Achievement:** This definitively proved that the **dataset size (3k samples) is sufficient** for fine-tuning a standard transformer for this task and that the **preprocessing/evaluation logic is sound.**
        *   **Conclusion:** The poor performance of the custom model stems from issues within its **architecture, implementation, or training from scratch**, not the data or basic setup.
    3.  **Custom Model Re-evaluation:** Returned to the custom model (`train_squad.py`) with the knowledge that the task *should* be learnable.
        *   **Architecture Review:** Reviewed `PositionalEncoding`, `Attention`, `TransformerBlock` (Pre-LN), and `qa_transformer` model definition. Confirmed most components seemed standard, but identified the separate `Dense(1)` output layers as a deviation from the baseline's shared `Dense(2)`.
        *   **Test 6 (Simplified Optimizer):** Mimicked baseline optimizer settings (AdamW for TF 2.10 compatibility, fixed LR, weight decay). **Result: Failed.** No learning improvement.
        *   **Test 7 (Standard Output Head):** Changed the custom model's output to a shared `Dense(2)` layer, matching the baseline. **Result: Failed.** No learning improvement.
        *   **Test 8 (Hyperparameter Simplification):** Drastically reduced model size (`layers=2`, `d_model=256`, etc.) for a sanity check. **Result: Failed.** Even the tiny model showed no signs of learning.
        *   **Test 9 & 10 (Transfer Learning Attempts):** Modified the custom model (`models/qa_transformer.py`) to load pre-trained weights from `distilbert-base-uncased`.
            *   **Attempt 1:** Failed to load weights due to incorrect layer access (`AttributeError: 'TFDistilBertMainLayer' object has no attribute 'get_layer'`).
            *   **Attempt 2:** Corrected layer access. Successfully loaded **Embedding**, **FFN**, and **LayerNorm** weights. However, **failed to load Multi-Head Attention weights** due to shape/structure incompatibility between the standard Keras `MultiHeadAttention` layer and the internal layers of the HF `TFDistilBertModel`.
            *   **Result:** Because attention weights weren't loaded, the model still trained attention from scratch and **failed to learn effectively** (Loss ~11, Acc ~1-2%, F1 ~4%).
*   **Overall Achievements Today:**
    *   Successfully created a **working, high-performing baseline** model for TF 2.10.
    *   **Pinpointed the problem** to the custom model implementation/training-from-scratch difficulties.
    *   **Ruled out data sufficiency** as the primary issue.
    *   Gained experience with **debugging TF compatibility** issues.
    *   Partially implemented **transfer learning** for the custom architecture.
*   **Reason for Custom Model Failure:** Despite extensive debugging and aligning components (optimizer, output head) with the successful baseline, the custom model consistently failed to learn. The final attempt showed that even loading *some* pre-trained weights wasn't enough when the crucial attention weights couldn't be transferred due to layer incompatibilities. This highlights the significant challenge of training complex models like transformers from scratch without proper initialization (like pre-trained weights) and potentially reveals subtle implementation issues or the need for very specific hyperparameter tuning beyond standard defaults.
*   **Current Status:** The **custom model is still not functional**. The **baseline model (`simpler_baseline_tf210.py`) is functional and performs well.** The attempt to use transfer learning on the custom model structure was informative but ultimately unsuccessful due to MHA weight incompatibility.

### Reverting to Custom Model (Date: 2025-04-18)

*   **Goal:** Return to the custom model architecture and training setup from before the transfer learning attempts, specifically aiming to replicate the conditions of **Training Test 5** (Pre-LN, Adam, 5e-5 LR, Dense(2) output, Keras MHA).
*   **Rationale:** Although previous custom model tests failed to achieve good performance, the user expressed a preference for working with the custom implementation. This step reverts the code to the most promising state achieved with the custom model.
*   **Changes Made:**
    *   Removed weight loading logic from `models/qa_transformer.py`.
    *   Reverted hyperparameters in `train_squad.py` (`bert-base-uncased` tokenizer, `D_MODEL=768`, `LAYERS=6`, `HEADS=12`, `DFF=2048`, `EPOCHS=30`, `MAX_SAMPLES=3000`).
    *   Switched optimizer back to `tf.keras.optimizers.Adam`.
    *   Re-implemented `PolynomialDecay` learning rate schedule with warmup (Initial LR `5e-5`).
    *   Removed `tensorflow-addons` dependency.
    *   Updated early stopping patience to 5 and checkpoint filename.
*   **Status:** Code reverted. Ready to run the custom model configuration again (effectively **Training Test 11**, replicating Test 5 conditions).

### Training Test 11 (Reverted Custom Model - 3k Samples) (Date: 2025-04-18)

*   **Goal:** Re-run the custom model configuration from Test 5 after reverting the transfer learning changes to confirm baseline behavior.
*   **Configuration:** Pre-LN blocks, `bert-base-uncased` tokenizer, `Adam` optimizer, `PolynomialDecay` LR schedule (`5e-5` initial), `MAX_SAMPLES=3000`, `EPOCHS=30`, EarlyStopping patience=5.
*   **Outcome:** Training ran for 10 epochs before early stopping triggered. Best `val_loss` was ~8.82. Final metrics on validation subset (100 samples): **EM = 4.0%, F1 = 6.94%**.
*   **Interpretation:** Confirmed the reverted model learns slightly but performs poorly and stalls/overfits quickly on the small 3k dataset, achieving marginal non-zero scores.
*   **Status:** Completed. Performance remains very low.

### Training Test 12 (Reverted Custom Model - 87k Samples) (Date: 2025-04-18)

*   **Goal:** Test the reverted custom model configuration with a larger dataset to see if performance improves.
*   **Configuration:** Same as Test 11, but with `MAX_SAMPLES=87000` (using full training set) and explicitly ran for `EPOCHS=3`.
*   **Outcome:** Training completed 3 epochs. Best `val_loss` was ~8.52 (slight improvement over Test 11). Final metrics on validation subset (100 samples): **EM = 4.0%, F1 = 7.03%**.
*   **Interpretation:** Increasing the dataset size from 3k to 87k allowed the model to train for the specified 3 epochs without immediate overfitting and achieved slightly lower validation loss. However, the end performance metrics (EM/F1 on the subset) remained essentially unchanged and extremely low, indicating the model still struggles fundamentally even with more data.
*   **Status:** Completed. Minimal improvement observed despite more data.

### Training Test 13 (Reverted Custom Model - 10k Samples) (Date: 2025-04-18)

*   **Goal:** Test the reverted custom model configuration with an intermediate dataset size (10k samples) and allow for longer training.
*   **Configuration:** Same as Test 11/12, but with `MAX_SAMPLES=10000` and `EPOCHS=20` (EarlyStopping patience=5).
*   **Outcome:** Training ran for 9 epochs before early stopping triggered. Best `val_loss` was ~8.68 (achieved at epoch 4). `val_loss` increased after epoch 4, indicating overfitting. Final metrics on validation subset (100 samples) based on weights from epoch 4: **EM = 5.0%, F1 = 6.35%**.
*   **Interpretation:** The model clearly showed signs of learning on the 10k samples, achieving its best validation score around epoch 4 before overfitting. The EM score was slightly higher than the 87k run (Test 12), while F1 was slightly lower, but both runs show very poor absolute performance. The overfitting pattern suggests the model *can* learn from this data but lacks the capacity or regularization to generalize well, even on 10k samples, when trained from scratch.
*   **Status:** Completed. Confirms model learns but overfits quickly; performance remains very low.

### Training Test 14 (Dropout 0.2 - 10k Samples) (Date: 2025-04-18)

*   **Goal:** Test if increasing dropout (0.2) improves generalization on the 10k sample dataset.
*   **Configuration:** Same as Test 13, but with `DROPOUT_RATE=0.2`.
*   **Outcome:** Training ran for 9 epochs (early stopping). Best `val_loss` ~8.76 (epoch 4), worse than Test 13. Final metrics on validation subset (100 samples): **EM = 0.0%, F1 = 2.79%**.
*   **Interpretation:** Increasing dropout to 0.2 seemed to hinder learning or require more training time, resulting in worse performance than 0.1 dropout on this dataset size.
*   **Status:** Completed. Higher dropout was detrimental in this setup.

### Training Test 15 (Dropout 0.1 - Full Dataset - 10 Epochs) (Date: 2025-04-18)

*   **Goal:** Train the model with 0.1 dropout on the full SQuAD training set for 10 epochs.
*   **Configuration:** Reverted `DROPOUT_RATE=0.1`, `MAX_SAMPLES=87000` (full dataset), `EPOCHS=10`.
*   **Outcome:** Training completed all 10 epochs. `val_loss` steadily decreased throughout, reaching a best of **~8.39** (epoch 9/10). Final metrics on validation subset (100 samples): **EM = 5.0%, F1 = 9.70%**. Runtime: **~7774 seconds (~2.17 hours)**.
*   **Interpretation:** Best validation loss and F1 score achieved so far with the custom model. Training on the full dataset allowed consistent improvement over 10 epochs without signs of overfitting yet. Suggests the model might benefit from continued training.
*   **Status:** Completed. Best custom model results so far.

### Training Test 16 (Dropout 0.1 - Full Dataset - 20 Epochs) (Date: 2025-04-18)

*   **Goal:** Continue training the model on the full dataset for longer (20 epochs) to see if performance continues to improve.
*   **Configuration:** Same as Test 15: `DROPOUT_RATE=0.1`, `MAX_SAMPLES=87000` (full dataset), but `EPOCHS=20`.
*   **Outcome:** Training completed all 20 epochs. `val_loss` continued to decrease fairly consistently, reaching a best of **~8.03** (epoch 19). Final metrics on validation subset (100 samples): **EM = 8.0%, F1 = 15.95%**. Runtime: **~15717 seconds (~4.37 hours)**.
*   **Interpretation:** This run yielded the **best validation loss and EM/F1 scores so far** for the custom model trained from scratch. The model demonstrated continued learning over 20 epochs on the full dataset without severe overfitting. This confirms the architecture's capability to learn the task, albeit much slower and less effectively than the pre-trained baseline. The slow but steady improvement suggests further training *could* yield slightly better results, but likely with diminishing returns.
*   **Status:** Completed. Best custom model performance achieved.

### Training Test 17 (Dropout 0.15, AdamW, WD 5e-5 - 10k Samples) (Date: 2025-04-19)

*   **Goal:** Test if adding slight weight decay (`5e-5`) and increasing dropout (`0.15`) improves generalization on the 10k dataset.
*   **Configuration:** Same as Test 13 (10k samples, `EPOCHS=20`), but with `DROPOUT_RATE=0.15`, `AdamW` optimizer, and `WEIGHT_DECAY=5e-5`.
*   **Outcome:** Training ran for 9 epochs before early stopping triggered. Best `val_loss` was ~8.78 (epoch 4), similar to Test 13 (~8.68), but slightly worse. Final metrics on validation subset (100 samples) based on weights from epoch 4: **EM = 3.0%, F1 = 5.8%**.
*   **Interpretation:** Adding slight weight decay and increasing dropout to 0.15 didn't significantly hinder the model's ability to learn on 10k samples (overfitting still occurred around epoch 4), but the peak performance was slightly lower than with 0.1 dropout and no weight decay (Test 13). It remains to be seen if this combination aids generalization on the full dataset.
*   **Status:** Completed. Overfitting pattern similar to Test 13, slightly worse peak metrics.

### Training Test 18 (Warmup, Dropout 0.15, AdamW, WD 5e-5 - 10k Samples) (Date: 2025-04-19)

*   **Goal:** Test if adding an explicit linear warmup phase to the learning rate schedule (AdamW, 5e-5 initial LR, 0.15 dropout, 5e-5 WD) stabilizes initial training and improves peak performance before overfitting on the 10k dataset.
*   **Rationale:** Warmup gradually increases the learning rate at the start of training, preventing potentially large and unstable updates when the model weights are still random, which is a standard practice for training Transformers.
*   **Configuration:** Same as Test 17, but implemented a custom `WarmupPolynomialDecay` schedule.
*   **Outcome:** Training ran for 8 epochs before early stopping. Best `val_loss` was ~8.77 (epoch 3), reached slightly earlier than Test 17. Final metrics on validation subset (100 samples) based on weights from epoch 3: **EM = 3.0%, F1 = 7.7%**.
*   **Interpretation:** The explicit warmup slightly stabilized initial training and led to a marginally better F1 score compared to Test 17, although the best `val_loss` and overfitting pattern remained similar. The warmup didn't prevent overfitting on the small dataset but might be beneficial for stability in longer runs on the full dataset.
*   **Status:** Completed. Warmup provided slight stability/F1 improvement but didn't fundamentally change the 10k overfitting behavior.

### Training Test 19 (Label Smoothing Attempt) (Date: 2025-04-19)

*   **Goal:** Test if adding label smoothing (0.1) could improve regularization.
*   **Configuration:** Based on Test 18 (10k samples, LR=2e-5, WD=5e-5, Dropout=0.15, AdamW, Warmup).
*   **Outcome:** Failed immediately with `TypeError` because `tf.keras.losses.sparse_categorical_crossentropy` does not accept `label_smoothing` in TF 2.10, and neither does the class constructor `tf.keras.losses.SparseCategoricalCrossentropy`.
*   **Interpretation:** Label smoothing is not readily available via the standard loss functions in TF 2.10. Reverted the change.
*   **Status:** Failed due to TF incompatibility.

### Training Test 20 (12 Layers, Dropout 0.1 - 10k Samples) (Date: 2025-04-19)

*   **Goal:** Test if increasing model depth (12 layers) improves performance on the 10k subset, using 0.1 dropout.
*   **Configuration:** `NUM_LAYERS=12`, `DROPOUT_RATE=0.1`, 10k samples, LR=2e-5, WD=5e-5, AdamW, Warmup.
*   **Outcome:** Training ran for 11 epochs (early stopping). Best `val_loss` ~8.67 (epoch 6). Final metrics on validation subset (100 samples) based on weights from epoch 6: **EM = 6.0%, F1 = 9.1%**.
*   **Interpretation:** Best EM/F1 scores achieved so far on the 10k subset. Increasing depth to 12 layers with 0.1 dropout allowed the model to reach slightly better peak performance before overfitting, compared to the 6-layer model.
*   **Status:** Completed. Best 10k subset performance so far.

### Training Test 21 (12 Layers, Dropout 0.05 - 10k Samples) (Date: 2025-04-19)

*   **Goal:** Test if reducing dropout (0.05) further improves the 12-layer model on the 10k subset.
*   **Configuration:** `NUM_LAYERS=12`, `DROPOUT_RATE=0.05`, 10k samples, LR=2e-5, WD=5e-5, AdamW, Warmup.
*   **Outcome:** Training ran for 10 epochs (early stopping). Best `val_loss` ~8.67 (epoch 5). Final metrics on validation subset (100 samples) based on weights from epoch 5: **EM = 2.0%, F1 = 4.7%**.
*   **Interpretation:** Reducing dropout to 0.05 significantly worsened performance compared to 0.1 dropout for the 12-layer model on this dataset size, likely due to increased overfitting. Confirms 0.1 dropout is preferable for this setup.
*   **Status:** Completed. Lower dropout was detrimental.

### Training Test 22 (12 Layers, Dropout 0.05 - Full Dataset - 12 Epochs) (Date: 2025-04-19)

*   **Goal:** Test the 12-layer model on the full dataset, using the low dropout rate (0.05) that performed poorly on the 10k subset.
*   **Configuration:** `NUM_LAYERS=12`, `DROPOUT_RATE=0.05`, `MAX_SAMPLES=None`, `EPOCHS=12`, LR=2e-5, WD=5e-5, AdamW, Warmup.
*   **Outcome:** Training ran for 9 epochs before early stopping triggered. Best `val_loss` was ~8.63 (achieved at epoch 4). Final metrics on validation subset (100 samples) based on weights from epoch 4: **EM = 1.0%, F1 = 5.0%**. Runtime: **~13316 seconds (~3.7 hours)**.
*   **Interpretation:** Performance was significantly worse than the 6-layer model run (Test 16). The low dropout rate (0.05) likely led to rapid overfitting on the full dataset with the deeper 12-layer model, causing validation loss to stop improving very early. This configuration is not effective.
*   **Status:** Completed. Performance much worse than Test 16, confirms 0.05 dropout is detrimental for this deeper model.

### Training Test 23 (12 Layers, Dropout 0.15 - Full Dataset - 20 Epochs) (Date: 2025-04-20)

*   **Goal:** Test the 12-layer model on the full dataset with potentially better regularization (0.15 dropout, 5e-5 WD) and higher LR (5e-5).
*   **Configuration:** `NUM_LAYERS=12`, `DROPOUT_RATE=0.15`, `MAX_SAMPLES=None`, `EPOCHS=20`, `INITIAL_LR=5e-5`, `WEIGHT_DECAY=5e-5`, AdamW, Warmup.
*   **Outcome:** Training ran for 8 epochs before early stopping triggered. Best `val_loss` was ~8.60 (achieved at epoch 3). Final metrics on validation subset (100 samples) based on weights from epoch 3: **EM = 5.0%, F1 = 8.3%**. Runtime: **~12354 seconds (~3.4 hours)**.
*   **Interpretation:** The 12-layer model again showed signs of rapid overfitting on the full dataset, achieving peak performance at epoch 3 before validation loss increased. The results were better than Test 22 (0.05 dropout) but still substantially worse than the best 6-layer run (Test 16). This suggests the 12-layer model is more difficult to optimize/regularize effectively when trained from scratch.
*   **Status:** Completed. Performance still well below the 6-layer peak.

### Training Test 24 (6 Layers, Dropout 0.1, AdamW, WD 5e-5 - Full Dataset) (Date: 2025-04-20)

*   **Goal:** Re-test the 6-layer configuration (like Test 16) but using the AdamW optimizer and slight weight decay used in recent tests.
*   **Configuration:** `NUM_LAYERS=6`, `DROPOUT_RATE=0.1`, `MAX_SAMPLES=None`, `EPOCHS=50`, `INITIAL_LR=5e-5`, `WEIGHT_DECAY=5e-5`, AdamW, Warmup.
*   **Outcome:** Training ran for 8 epochs before early stopping triggered. Best `val_loss` was ~8.62 (achieved at epoch 3). Final metrics on validation subset (100 samples) based on weights from epoch 3: **EM = 5.0%, F1 = 6.5%**. Runtime: **~6386 seconds (~1.8 hours)**.
*   **Interpretation:** Performance was substantially worse than Test 16 (EM=8%/F1=16%), despite using the same layer count and dropout rate. This highlights that standard `Adam` (used in Test 16) was more effective for this specific model/task than `AdamW` with minimal weight decay. Overfitting occurred quickly.
*   **Status:** Completed. Performance well below Test 16, suggesting AdamW+WD is less effective here.

### Training Test 25 (Replicating Test 16 w/ Warmup - Full Dataset) (Date: 2025-04-21)

*   **Goal:** Replicate and potentially extend the successful Test 16 configuration (6 Layers, 0.1 Dropout, Adam optimizer, 5e-5 Initial LR, Full Dataset) using the correctly implemented warmup schedule.
*   **Configuration:** `NUM_LAYERS=6`, `DROPOUT_RATE=0.1`, `MAX_SAMPLES=None`, `EPOCHS=40`, `INITIAL_LR=5e-5`, standard `Adam`, `WarmupPolynomialDecay`. Checkpointing enabled.
*   **Outcome:** Training ran for a total of 16 epochs across two sessions (initial run stopped, resumed from checkpoint) before early stopping triggered. Best `val_loss` was **~8.28** (achieved at epoch 6 of the *resumed* session, equivalent to epoch 11 overall). Final metrics based on weights from this best epoch: **EM = 7.0%, F1 = 12.39%**. Total runtime ~5.5 hours.
*   **Interpretation:** Performance plateaued similarly to Test 16, hitting the best validation loss around epoch 11. The final metrics were slightly worse than the peak achieved in Test 16 (8.0/16.0). Confirms the performance ceiling for this architecture trained from scratch. The explicit warmup didn't yield further gains.
*   **Status:** Completed. Performance ceiling confirmed, slightly below Test 16 peak.
Visit the W&B dashboard linked in your terminal to monitor your training runs in real-time. <|MERGE_RESOLUTION|>--- conflicted
+++ resolved
@@ -19,11 +19,7 @@
 ## Core Components
 
 *   **`train_squad.py`**: The main script to load data, build the model, train it, evaluate (basic loss/accuracy), and save it.
-<<<<<<< HEAD
 *   **`utils/hf_squad_preprocessing.py`**: Handles loading the SQuAD dataset from Hugging Face, utilizing the Hugging Face tokenizer, formatting inputs (`[CLS] question [SEP] context [SEP]`), and finding answer token spans.
-=======
-*   **`utils/hf_squad_preprocessing.py`**: Handles loading the `squad.json` file, utilizing the Hugging Face tokenizer, formatting inputs (`[CLS] question [SEP] context [SEP]`), and finding answer token spans.
->>>>>>> 65ce5a90
 *   **`models/qa_transformer.py`**: Defines the overall Transformer architecture using custom components, outputting start and end logits for each token.
 *   **`components/`**: Contains the building blocks:
     *   `attention.py`: `MultiHeadSelfAttention` layer.
